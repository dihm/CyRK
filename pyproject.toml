--- conflicted
+++ resolved
@@ -1,11 +1,7 @@
 [project]
 
 name='CyRK'
-<<<<<<< HEAD
-version = '0.2.0dev1'
-=======
-version = '0.1.3a3'
->>>>>>> 15ee8f61
+version = '0.2.0dev2'
 description='Runge-Kutta ODE Integrator Implemented in Cython and Numba.'
 authors= [
     {name = 'Joe P. Renaud', email = 'joe.p.renaud@gmail.com'}
